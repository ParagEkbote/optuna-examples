--- conflicted
+++ resolved
@@ -89,17 +89,6 @@
     lr = trial.suggest_float("lr", 1e-5, 1e-1, log=True)
     optimizer = getattr(optim, optimizer_name)(model.parameters(), lr=lr)
 
-<<<<<<< HEAD
-    trial_number = RetryFailedTrialCallback.retried_trial_number(trial)
-
-    if trial_number is not None:
-        study = optuna.load_study(study_name="pytorch_checkpoint", storage="sqlite:///example.db")
-        artifact_id = study.trials[trial_number].user_attrs["artifact_id"]
-        download_artifact(
-            artifact_store=artifact_store, file_path="./tmp_model.pt", artifact_id=artifact_id
-        )
-        checkpoint = torch.load("./tmp_model.pt")
-=======
     artifact_id = None
     retry_history = RetryFailedTrialCallback.retry_history(trial)
     for trial_number in reversed(retry_history):
@@ -116,7 +105,6 @@
         )
         checkpoint = torch.load(f"./tmp_model_{trial.number}.pt")
         os.remove(f"./tmp_model_{trial.number}.pt")
->>>>>>> d4ed01dc
         epoch = checkpoint["epoch"]
         epoch_begin = epoch + 1
 
@@ -177,17 +165,6 @@
                 "optimizer_state_dict": optimizer.state_dict(),
                 "accuracy": accuracy,
             },
-<<<<<<< HEAD
-            "./tmp_model.pt",
-        )
-        artifact_id = upload_artifact(
-            artifact_store=artifact_store,
-            file_path="./tmp_model.pt",
-            study_or_trial=trial,
-        )
-        trial.set_user_attr("artifact_id", artifact_id)
-        os.remove("./tmp_model.pt")
-=======
             f"./tmp_model_{trial.number}.pt",
         )
         artifact_id = upload_artifact(
@@ -197,7 +174,6 @@
         )
         trial.set_user_attr("artifact_id", artifact_id)
         os.remove(f"./tmp_model_{trial.number}.pt")
->>>>>>> d4ed01dc
 
         # Handle pruning based on the intermediate value.
         if trial.should_prune():
